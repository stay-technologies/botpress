/* bplint-disable */
import { IntegrationDefinition, z } from '@botpress/sdk'
import llm from './bp_modules/llm'
import stt from './bp_modules/speech-to-text'
import tti from './bp_modules/text-to-image'
import { languageModelId } from './src/schemas'

const TextToSpeechModels = ['tts-1', 'tts-1-hd'] as const
type TextToSpeechModel = (typeof TextToSpeechModels)[number]
export const TextToSpeechPricePer1MCharacters: Record<TextToSpeechModel, number> = {
  // Price is in U.S. dollars
  'tts-1': 15,
  'tts-1-hd': 30,
}

export default new IntegrationDefinition({
  name: 'openai',
  title: 'OpenAI',
  description:
    'Gain access to OpenAI models for text generation, speech synthesis, audio transcription, and image generation.',
<<<<<<< HEAD
  version: '10.1.1',
=======
  version: '12.0.0',
>>>>>>> f2cd1fb8
  readme: 'hub.md',
  icon: 'icon.svg',
  entities: {
    modelRef: {
      schema: z.object({
        id: languageModelId,
      }),
    },
    imageModelRef: {
      schema: z.object({
        id: z.string(),
      }),
    },
    speechToTextModelRef: {
      schema: z.object({
        id: z.string(),
      }),
    },
    imageGenerationParams: {
      schema: z.object({
        style: z
          .enum(['natural', 'vivid'])
          .default('vivid')
          .describe('Image style - Only supported by DALL-E 3 models'),
        user: z.string().optional().describe('User ID to associate with the image, for abuse detection purposes'),
      }),
    },
  },
  secrets: {
    OPENAI_API_KEY: {
      description: 'OpenAI API key',
    },
  },
  actions: {
    generateSpeech: {
      billable: true,
      cacheable: true,
      input: {
        schema: z.object({
          model: z.enum(TextToSpeechModels).optional().placeholder('tts-1'),
          input: z.string(),
          voice: z.enum(['alloy', 'echo', 'fable', 'onyx', 'nova', 'shimmer']).optional().placeholder('alloy'),
          format: z.enum(['mp3', 'opus', 'aac', 'flac', 'wav', 'pcm']).optional().placeholder('mp3'),
          speed: z.number().min(0.25).max(4).optional().placeholder('1'),
          expiration: z
            .number()
            .int()
            .min(30)
            .max(90)
            .optional()
            .describe(
              'Expiration of the generated audio file in days, after which the file will be automatically deleted to free up storage space in your account. The default is to keep the file indefinitely (no expiration). The minimum is 30 days and the maximum is 90 days.'
            ),
        }),
      },
      output: {
        schema: z.object({
          audioUrl: z.string().describe('URL to the audio file with the generated speech'),
          botpress: z.object({
            cost: z.number().describe('Cost of the speech generation, in U.S. dollars'),
          }),
        }),
      },
    },
  },
})
  .extend(llm, ({ entities: { modelRef } }) => ({ entities: { modelRef } }))
  .extend(tti, ({ entities: { imageModelRef, imageGenerationParams } }) => ({
    entities: { imageModelRef, imageGenerationParams },
  }))
  .extend(stt, ({ entities: { speechToTextModelRef } }) => ({ entities: { speechToTextModelRef } }))<|MERGE_RESOLUTION|>--- conflicted
+++ resolved
@@ -18,11 +18,7 @@
   title: 'OpenAI',
   description:
     'Gain access to OpenAI models for text generation, speech synthesis, audio transcription, and image generation.',
-<<<<<<< HEAD
-  version: '10.1.1',
-=======
-  version: '12.0.0',
->>>>>>> f2cd1fb8
+  version: '12.0.1',
   readme: 'hub.md',
   icon: 'icon.svg',
   entities: {
