/* bplint-disable */
import { IntegrationDefinition, z } from '@botpress/sdk'
import { languageModelId } from 'src/schemas'
import llm from './bp_modules/llm'
import stt from './bp_modules/speech-to-text'

export default new IntegrationDefinition({
  name: 'fireworks-ai',
  title: 'Fireworks AI',
  description:
    'Choose from curated Fireworks AI models for content generation, chat completions, and audio transcription.',
<<<<<<< HEAD
  version: '5.0.1',
=======
  version: '6.0.0',
>>>>>>> f2cd1fb8
  readme: 'hub.md',
  icon: 'icon.svg',
  entities: {
    modelRef: {
      schema: z.object({
        id: languageModelId,
      }),
    },
    speechToTextModelRef: {
      schema: z.object({
        id: z.string(),
      }),
    },
  },
  secrets: {
    FIREWORKS_AI_API_KEY: {
      description: 'Fireworks AI API key',
    },
  },
})
  .extend(llm, ({ entities: { modelRef } }) => ({ entities: { modelRef } }))
  .extend(stt, ({ entities: { speechToTextModelRef } }) => ({ entities: { speechToTextModelRef } }))<|MERGE_RESOLUTION|>--- conflicted
+++ resolved
@@ -9,11 +9,7 @@
   title: 'Fireworks AI',
   description:
     'Choose from curated Fireworks AI models for content generation, chat completions, and audio transcription.',
-<<<<<<< HEAD
-  version: '5.0.1',
-=======
-  version: '6.0.0',
->>>>>>> f2cd1fb8
+  version: '6.0.1',
   readme: 'hub.md',
   icon: 'icon.svg',
   entities: {
