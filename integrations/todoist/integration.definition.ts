import * as sdk from '@botpress/sdk'
import {
  actions,
  channels,
  configuration,
  configurations,
  entities,
  events,
  identifier,
  secrets,
  states,
  user,
} from './definitions'

export default new sdk.IntegrationDefinition({
  name: 'todoist',
  title: 'Todoist',
  description: 'Create and modify tasks, post comments and more.',
  version: '1.0.0',
  readme: 'hub.md',
  icon: 'icon.svg',
<<<<<<< HEAD
  channels: {
    comments: {
      messages: {
        text: messages.defaults.text,
      },
      conversation: {
        tags: {
          id: {
            title: 'Task ID',
            description: 'The ID of the task',
          },
        },
      },
      message: {
        tags: {
          id: {
            title: 'Comment ID',
            description: 'The ID of the comment',
          },
        },
      },
    },
  },
  user: {
    tags: {
      id: {
        title: 'User ID',
        description: 'The ID of a user',
      },
    },
  },
  actions: {
    changeTaskPriority: {
      title: 'Change Task Priority',
      description: 'Change the priority of a task',
      input: {
        schema: z.object({
          taskId: z.string(),
          priority: z.number(),
        }),
      },
      output: {
        schema: z.object({}),
      },
    },
    getTaskId: {
      title: 'Get Task ID',
      description: 'Get the ID of the first task matching the given name',
      input: {
        schema: z.object({
          name: z.string(),
        }),
      },
      output: {
        schema: z.object({
          taskId: z.string().nullable(),
        }),
      },
    },
    getProjectId: {
      title: 'Get Project ID',
      description: 'Get the ID of the project',
      input: {
        schema: z.object({
          name: z.string(),
        }),
      },
      output: {
        schema: z.object({
          projectId: z.string().nullable(),
        }),
      },
    },
  },
  events: {
    taskAdded: {
      title: 'Task Added',
      description: 'A task has been added',
      schema: z.object({
        id: z.string(),
        content: z.string(),
        description: z.string(),
        priority: z.number(),
      }),
    },
    taskPriorityChanged: {
      title: 'Task Priority Changed',
      description:
        'The priority of a task has been changed. The old priority is only available if the bot user is at the origin of the change',
      schema: z.object({
        id: z.string(),
        newPriority: z.number(),
        oldPriority: z.number().optional(),
      }),
    },
    taskCompleted: {
      title: 'Task Completed',
      description: 'A task has been completed',
      schema: ItemDefinition,
    },
  },
  configuration: {
    schema: z.object({
      apiToken: z.string().optional(),
    }),
    identifier: {
      linkTemplateScript: 'linkTemplate.vrl',
    },
  },
  states: {
    credentials: {
      type: 'integration',
      schema: z.object({
        accessToken: z.string(),
      }),
    },
    configuration: {
      type: 'integration',
      schema: z.object({
        botUserId: z.string().optional(),
      }),
    },
  },
  secrets: {
    CLIENT_ID: {
      optional: false,
      description: 'Client ID in the App Management page of your Todoist app',
    },
    CLIENT_SECRET: {
      optional: false,
      description: 'Client Secret in the App Management page of your Todoist app',
    },
  },
  identifier: {
    extractScript: 'extract.vrl',
  },
  entities: {
    task: {
      schema: z.object({
        id: z.string(),
        content: z.string(),
        description: z.string(),
        priority: z.number(),
        projectId: z.string(),
        parentTaskId: z.string().optional(),
      }),
    },
  },
}).extend(creatable, ({ entities: { task } }) => ({
  entities: { item: task },
  actions: {
    create: { name: 'taskCreate' },
  },
}))
=======
  actions,
  channels,
  configuration,
  configurations,
  entities,
  events,
  identifier,
  secrets,
  states,
  user,
})
>>>>>>> 2df15ac6
<|MERGE_RESOLUTION|>--- conflicted
+++ resolved
@@ -19,162 +19,6 @@
   version: '1.0.0',
   readme: 'hub.md',
   icon: 'icon.svg',
-<<<<<<< HEAD
-  channels: {
-    comments: {
-      messages: {
-        text: messages.defaults.text,
-      },
-      conversation: {
-        tags: {
-          id: {
-            title: 'Task ID',
-            description: 'The ID of the task',
-          },
-        },
-      },
-      message: {
-        tags: {
-          id: {
-            title: 'Comment ID',
-            description: 'The ID of the comment',
-          },
-        },
-      },
-    },
-  },
-  user: {
-    tags: {
-      id: {
-        title: 'User ID',
-        description: 'The ID of a user',
-      },
-    },
-  },
-  actions: {
-    changeTaskPriority: {
-      title: 'Change Task Priority',
-      description: 'Change the priority of a task',
-      input: {
-        schema: z.object({
-          taskId: z.string(),
-          priority: z.number(),
-        }),
-      },
-      output: {
-        schema: z.object({}),
-      },
-    },
-    getTaskId: {
-      title: 'Get Task ID',
-      description: 'Get the ID of the first task matching the given name',
-      input: {
-        schema: z.object({
-          name: z.string(),
-        }),
-      },
-      output: {
-        schema: z.object({
-          taskId: z.string().nullable(),
-        }),
-      },
-    },
-    getProjectId: {
-      title: 'Get Project ID',
-      description: 'Get the ID of the project',
-      input: {
-        schema: z.object({
-          name: z.string(),
-        }),
-      },
-      output: {
-        schema: z.object({
-          projectId: z.string().nullable(),
-        }),
-      },
-    },
-  },
-  events: {
-    taskAdded: {
-      title: 'Task Added',
-      description: 'A task has been added',
-      schema: z.object({
-        id: z.string(),
-        content: z.string(),
-        description: z.string(),
-        priority: z.number(),
-      }),
-    },
-    taskPriorityChanged: {
-      title: 'Task Priority Changed',
-      description:
-        'The priority of a task has been changed. The old priority is only available if the bot user is at the origin of the change',
-      schema: z.object({
-        id: z.string(),
-        newPriority: z.number(),
-        oldPriority: z.number().optional(),
-      }),
-    },
-    taskCompleted: {
-      title: 'Task Completed',
-      description: 'A task has been completed',
-      schema: ItemDefinition,
-    },
-  },
-  configuration: {
-    schema: z.object({
-      apiToken: z.string().optional(),
-    }),
-    identifier: {
-      linkTemplateScript: 'linkTemplate.vrl',
-    },
-  },
-  states: {
-    credentials: {
-      type: 'integration',
-      schema: z.object({
-        accessToken: z.string(),
-      }),
-    },
-    configuration: {
-      type: 'integration',
-      schema: z.object({
-        botUserId: z.string().optional(),
-      }),
-    },
-  },
-  secrets: {
-    CLIENT_ID: {
-      optional: false,
-      description: 'Client ID in the App Management page of your Todoist app',
-    },
-    CLIENT_SECRET: {
-      optional: false,
-      description: 'Client Secret in the App Management page of your Todoist app',
-    },
-  },
-  identifier: {
-    extractScript: 'extract.vrl',
-  },
-  entities: {
-    task: {
-      schema: z.object({
-        id: z.string(),
-        content: z.string(),
-        description: z.string(),
-        priority: z.number(),
-        projectId: z.string(),
-        parentTaskId: z.string().optional(),
-      }),
-    },
-  },
-}).extend(creatable, ({ entities: { task } }) => ({
-  entities: { item: task },
-  actions: {
-    create: { name: 'taskCreate' },
-  },
-}))
-=======
   actions,
   channels,
   configuration,
@@ -185,5 +29,4 @@
   secrets,
   states,
   user,
-})
->>>>>>> 2df15ac6
+})