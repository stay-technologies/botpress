{
  "name": "@bp-templates/empty-bot",
  "scripts": {
    "check:type": "tsc --noEmit"
  },
  "private": true,
  "dependencies": {
<<<<<<< HEAD
    "@botpress/client": "0.36.0",
    "@botpress/sdk": "2.0.0"
=======
    "@botpress/client": "0.36.1",
    "@botpress/sdk": "1.6.3"
>>>>>>> cdd30295
  },
  "devDependencies": {
    "@types/node": "^18.11.17",
    "ts-node": "^10.9.1",
    "typescript": "^4.9.4"
  }
}<|MERGE_RESOLUTION|>--- conflicted
+++ resolved
@@ -5,13 +5,8 @@
   },
   "private": true,
   "dependencies": {
-<<<<<<< HEAD
-    "@botpress/client": "0.36.0",
+    "@botpress/client": "0.36.1",
     "@botpress/sdk": "2.0.0"
-=======
-    "@botpress/client": "0.36.1",
-    "@botpress/sdk": "1.6.3"
->>>>>>> cdd30295
   },
   "devDependencies": {
     "@types/node": "^18.11.17",
