import * as client from '@botpress/client'
import semver from 'semver'
import yn from 'yn'
import type { Logger } from '../logger'
import { formatPackageRef, ApiPackageRef, NamePackageRef, isLatest } from '../package-ref'
import { findPreviousIntegrationVersion } from './find-previous-version'
import * as paging from './paging'

import {
  ApiClientProps,
  PublicIntegration,
  PrivateIntegration,
  Integration,
  Requests,
  Responses,
  Interface,
  Plugin,
  BotSummary,
} from './types'

export * from './types'

/**
 * This class is used to wrap the Botpress API and provide a more convenient way to interact with it.
 */
export class ApiClient {
  public readonly client: client.Client
  public readonly url: string
  public readonly token: string
  public readonly workspaceId: string

  public static newClient = (props: ApiClientProps, logger: Logger) => new ApiClient(props, logger)

  public constructor(props: ApiClientProps, private _logger: Logger) {
    const { apiUrl, token, workspaceId } = props
    this.client = new client.Client({ apiUrl, token, workspaceId })
    this.url = apiUrl
    this.token = token
    this.workspaceId = workspaceId
  }

  public get isBotpressWorkspace(): boolean {
    // this environment variable is undocumented and only used internally for dev purposes
    const isBotpressWorkspace = yn(process.env.BP_IS_BOTPRESS_WORKSPACE)
    if (isBotpressWorkspace !== undefined) {
      return isBotpressWorkspace
    }
    return [
      '6a76fa10-e150-4ff6-8f59-a300feec06c1',
      '95de33eb-1551-4af9-9088-e5dcb02efd09',
      '11111111-1111-1111-aaaa-111111111111',
    ].includes(this.workspaceId)
  }

  public async getWorkspace(): Promise<Responses['getWorkspace']> {
    return this.client.getWorkspace({ id: this.workspaceId })
  }

  public async updateWorkspace(props: Omit<Requests['updateWorkspace'], 'id'>): Promise<Responses['updateWorkspace']> {
    return this.client.updateWorkspace({ id: this.workspaceId, ...props })
  }

  public async findIntegration(ref: ApiPackageRef): Promise<Integration | undefined> {
    const formatted = formatPackageRef(ref)

    const privateIntegration = await this.findPrivateIntegration(ref)
    if (privateIntegration) {
      this._logger.debug(`Found integration "${formatted}" in workspace`)
      return privateIntegration
    }

    const publicIntegration = await this.findPublicIntegration(ref)
    if (publicIntegration) {
      this._logger.debug(`Found integration "${formatted}" in hub`)
      return publicIntegration
    }

    return
  }

  public async findPrivateIntegration(ref: ApiPackageRef): Promise<PrivateIntegration | undefined> {
    const { workspaceId } = this
    if (ref.type === 'id') {
      return this.client
        .getIntegration(ref)
        .then((r) => ({ ...r.integration, workspaceId }))
        .catch(this._returnUndefinedOnError('ResourceNotFound'))
    }
    return this.client
      .getIntegrationByName(ref)
      .then((r) => ({ ...r.integration, workspaceId }))
      .catch(this._returnUndefinedOnError('ResourceNotFound'))
  }

  public async findPublicIntegration(ref: ApiPackageRef): Promise<PublicIntegration | undefined> {
    if (ref.type === 'id') {
      return this.client
        .getPublicIntegrationById(ref)
        .then((r) => r.integration)
        .catch(this._returnUndefinedOnError('ResourceNotFound'))
    }
    return this.client
      .getPublicIntegration(ref)
      .then((r) => r.integration)
      .catch(this._returnUndefinedOnError('ResourceNotFound'))
  }

  public async findPublicInterface(ref: ApiPackageRef): Promise<Interface | undefined> {
    if (ref.type === 'id') {
      return this.client
        .getInterface(ref)
        .then((r) => r.interface)
        .catch(this._returnUndefinedOnError('ResourceNotFound'))
    }

    if (isLatest(ref)) {
      // TODO: handle latest keyword in backend
      return this._findLatestInterfaceVersion(ref)
    }

    return this.client
      .getInterfaceByName(ref)
      .then((r) => r.interface)
      .catch(this._returnUndefinedOnError('ResourceNotFound'))
  }

<<<<<<< HEAD
  public async findPublicPlugin(ref: ApiPackageRef): Promise<Plugin | undefined> {
    if (ref.type === 'id') {
      return this.client
        .getPlugin(ref)
        .then((r) => r.plugin)
        .catch(this._returnUndefinedOnError('ResourceNotFound'))
    }
    return this.client
      .getPluginByName(ref)
      .then((r) => r.plugin)
      .catch(this._returnUndefinedOnError('ResourceNotFound'))
=======
  private _findLatestInterfaceVersion = async ({ name }: NamePackageRef): Promise<Interface | undefined> => {
    const { interfaces: allVersions } = await this.client.listInterfaces({ name })
    const sorted = allVersions.sort((a, b) => semver.compare(b.version, a.version))
    const latestVersion = sorted[0]
    if (!latestVersion) {
      return
    }
    return this.client.getInterface({ id: latestVersion.id }).then((r) => r.interface)
>>>>>>> b45d7be4
  }

  public async testLogin(): Promise<void> {
    await this.client.listBots({})
  }

  public listAllPages = paging.listAllPages

  public async findPreviousIntegrationVersion(ref: NamePackageRef): Promise<Integration | undefined> {
    const previous = await findPreviousIntegrationVersion(this.client, ref)
    if (!previous) {
      return
    }
    return this.findIntegration({ type: 'id', id: previous.id })
  }

  public async findBotByName(name: string): Promise<BotSummary | undefined> {
    // api does not allow filtering bots by name
    const allBots = await this.listAllPages(this.client.listBots, (r) => r.bots)
    return allBots.find((b) => b.name === name)
  }

  private _returnUndefinedOnError =
    (type: client.ApiError['type']) =>
    (thrown: any): undefined => {
      if (client.isApiError(thrown) && thrown.type === type) {
        return
      }
      throw thrown
    }
}<|MERGE_RESOLUTION|>--- conflicted
+++ resolved
@@ -124,7 +124,16 @@
       .catch(this._returnUndefinedOnError('ResourceNotFound'))
   }
 
-<<<<<<< HEAD
+  private _findLatestInterfaceVersion = async ({ name }: NamePackageRef): Promise<Interface | undefined> => {
+    const { interfaces: allVersions } = await this.client.listInterfaces({ name })
+    const sorted = allVersions.sort((a, b) => semver.compare(b.version, a.version))
+    const latestVersion = sorted[0]
+    if (!latestVersion) {
+      return
+    }
+    return this.client.getInterface({ id: latestVersion.id }).then((r) => r.interface)
+  }
+
   public async findPublicPlugin(ref: ApiPackageRef): Promise<Plugin | undefined> {
     if (ref.type === 'id') {
       return this.client
@@ -136,16 +145,6 @@
       .getPluginByName(ref)
       .then((r) => r.plugin)
       .catch(this._returnUndefinedOnError('ResourceNotFound'))
-=======
-  private _findLatestInterfaceVersion = async ({ name }: NamePackageRef): Promise<Interface | undefined> => {
-    const { interfaces: allVersions } = await this.client.listInterfaces({ name })
-    const sorted = allVersions.sort((a, b) => semver.compare(b.version, a.version))
-    const latestVersion = sorted[0]
-    if (!latestVersion) {
-      return
-    }
-    return this.client.getInterface({ id: latestVersion.id }).then((r) => r.interface)
->>>>>>> b45d7be4
   }
 
   public async testLogin(): Promise<void> {
