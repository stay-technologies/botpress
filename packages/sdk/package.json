--- conflicted
+++ resolved
@@ -1,10 +1,6 @@
 {
   "name": "@botpress/sdk",
-<<<<<<< HEAD
   "version": "2.0.0",
-=======
-  "version": "1.6.3",
->>>>>>> cdd30295
   "description": "Botpress SDK",
   "main": "./dist/index.js",
   "types": "./dist/index.d.ts",
